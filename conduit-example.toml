# =============================================================================
#  This is the official example config for Conduit.
#  If you use it for your server, you will need to adjust it to your own needs.
#  At the very least, change the server_name field!
# =============================================================================


[global]
# The server_name is the pretty name of this server. It is used as a suffix for user
# and room ids. Examples: matrix.org, conduit.rs

# The Conduit server needs all /_matrix/ requests to be reachable at
# https://your.server.name/ on port 443 (client-server) and 8448 (federation).

# If that's not possible for you, you can create /.well-known files to redirect
# requests. See
# https://matrix.org/docs/spec/client_server/latest#get-well-known-matrix-client
# and
# https://matrix.org/docs/spec/server_server/r0.1.4#get-well-known-matrix-server
# for more information

# YOU NEED TO EDIT THIS
#server_name = "your.server.name"

# This is the only directory where Conduit will save its data
database_path = "/var/lib/matrix-conduit/"
database_backend = "rocksdb"

# The port Conduit will be running on. You need to set up a reverse proxy in
# your web server (e.g. apache or nginx), so all requests to /_matrix on port
# 443 and 8448 will be forwarded to the Conduit instance running on this port
# Docker users: Don't change this, you'll need to map an external port to this.
port = 6167

# Max size for uploads
max_request_size = 20_000_000 # in bytes

# Enables registration. If set to false, no users can register on this server.
allow_registration = true

allow_federation = true
allow_check_for_updates = true

# Enable the display name lightning bolt on registration.
enable_lightning_bolt = true

# Servers listed here will be used to gather public keys of other servers.
# Generally, copying this exactly should be enough. (Currently, Conduit doesn't
# support batched key requests, so this list should only contain Synapse
# servers.)
trusted_servers = ["matrix.org"]

#max_concurrent_requests = 100 # How many requests Conduit sends to other servers at the same time
#log = "warn,state_res=warn,rocket=off,_=off,sled=off"

address = "127.0.0.1" # This makes sure Conduit can only be reached using the reverse proxy
#address = "0.0.0.0" # If Conduit is running in a container, make sure the reverse proxy (ie. Traefik) can reach it.

<<<<<<< HEAD
# Set this to true to allow your server's public room directory to be federated.
# Set this to false to protect against /publicRooms spiders, but will forbid external users from viewing your server's public room directory.
# If federation is disabled entirely (`allow_federation`), this is inherently false.
allow_public_room_directory_over_federation = false

# Set this to true to allow your server's public room directory to be queried without client authentication (access token) through the Client APIs.
# Set this to false to protect against /publicRooms spiders.
allow_public_room_directory_without_auth = false

# Set this to true to allow federating device display names / allow external users to see your device display name.
# If federation is disabled entirely (`allow_federation`), this is inherently false.
allow_device_name_federation = false
=======
# Uncomment unix_socket_path to listen on a UNIX socket at the specified path.
# If listening on a UNIX socket, you must remove the 'address' key if defined and add your
# reverse proxy (nginx/Caddy/Apache/etc) to the 'conduit' group, unless world RW
# permissions are specified with unix_socket_perms (666 minimum).
#unix_socket_path = "/run/conduit/conduit.sock"
#unix_socket_perms = 660
>>>>>>> 42efc9de
<|MERGE_RESOLUTION|>--- conflicted
+++ resolved
@@ -56,7 +56,6 @@
 address = "127.0.0.1" # This makes sure Conduit can only be reached using the reverse proxy
 #address = "0.0.0.0" # If Conduit is running in a container, make sure the reverse proxy (ie. Traefik) can reach it.
 
-<<<<<<< HEAD
 # Set this to true to allow your server's public room directory to be federated.
 # Set this to false to protect against /publicRooms spiders, but will forbid external users from viewing your server's public room directory.
 # If federation is disabled entirely (`allow_federation`), this is inherently false.
@@ -69,11 +68,10 @@
 # Set this to true to allow federating device display names / allow external users to see your device display name.
 # If federation is disabled entirely (`allow_federation`), this is inherently false.
 allow_device_name_federation = false
-=======
+
 # Uncomment unix_socket_path to listen on a UNIX socket at the specified path.
 # If listening on a UNIX socket, you must remove the 'address' key if defined and add your
 # reverse proxy (nginx/Caddy/Apache/etc) to the 'conduit' group, unless world RW
 # permissions are specified with unix_socket_perms (666 minimum).
 #unix_socket_path = "/run/conduit/conduit.sock"
-#unix_socket_perms = 660
->>>>>>> 42efc9de
+#unix_socket_perms = 660